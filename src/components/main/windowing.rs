/* This Source Code Form is subject to the terms of the Mozilla Public
 * License, v. 2.0. If a copy of the MPL was not distributed with this
 * file, You can obtain one at http://mozilla.org/MPL/2.0/. */

//! Abstract windowing methods. The concrete implementations of these can be found in `platform/`.

use geom::point::Point2D;
use geom::size::Size2D;
use gfx::compositor::RenderState;
use script::compositor_interface::ReadyState;

pub enum WindowMouseEvent {
    WindowClickEvent(uint, Point2D<f32>),
    WindowMouseDownEvent(uint, Point2D<f32>),
    WindowMouseUpEvent(uint, Point2D<f32>),
}

/// Type of the function that is called when the screen is to be redisplayed.
pub type CompositeCallback = @fn();

/// Type of the function that is called when the window is resized.
pub type ResizeCallback = @fn(uint, uint);

/// Type of the function that is called when a new URL is to be loaded.
pub type LoadUrlCallback = @fn(&str);

/// Type of the function that is called when a mouse hit test is to be performed.
pub type MouseCallback = @fn(WindowMouseEvent);

/// Type of the function that is called when the user scrolls.
pub type ScrollCallback = @fn(Point2D<f32>);

///Type of the function that is called when the user zooms.
<<<<<<< HEAD
pub type ZoomCallback = @fn(Point2D<f32>);
=======
pub type ZoomCallback = @fn(f32);
>>>>>>> 96731e97

/// Methods for an abstract Application.
pub trait ApplicationMethods {
    fn new() -> Self;
}

pub trait WindowMethods<A> {
    /// Creates a new window.
    pub fn new(app: &A) -> @mut Self;
    /// Returns the size of the window.
    pub fn size(&self) -> Size2D<f32>;
    /// Presents the window to the screen (perhaps by page flipping).
    pub fn present(&mut self);

    /// Registers a callback to run when a composite event occurs.
    pub fn set_composite_callback(&mut self, new_composite_callback: CompositeCallback);
    /// Registers a callback to run when a resize event occurs.
    pub fn set_resize_callback(&mut self, new_resize_callback: ResizeCallback);
    /// Registers a callback to run when a new URL is to be loaded.
    pub fn set_load_url_callback(&mut self, new_load_url_callback: LoadUrlCallback);
    /// Registers a callback to run when the user clicks.
    pub fn set_mouse_callback(&mut self, new_mouse_callback: MouseCallback);
    /// Registers a callback to run when the user scrolls.
    pub fn set_scroll_callback(&mut self, new_scroll_callback: ScrollCallback);
    /// Registers a callback to run when the user zooms.
    pub fn set_zoom_callback(&mut self, new_zoom_callback: ZoomCallback);

    /// Spins the event loop.
    pub fn check_loop(@mut self);
    /// Schedules a redisplay at the next turn of the event loop.
    pub fn set_needs_display(@mut self);
    /// Sets the ready state of the current page.
    pub fn set_ready_state(@mut self, ready_state: ReadyState);
    /// Sets the render state of the current page.
    pub fn set_render_state(@mut self, render_state: RenderState);
}
<|MERGE_RESOLUTION|>--- conflicted
+++ resolved
@@ -31,11 +31,7 @@
 pub type ScrollCallback = @fn(Point2D<f32>);
 
 ///Type of the function that is called when the user zooms.
-<<<<<<< HEAD
-pub type ZoomCallback = @fn(Point2D<f32>);
-=======
 pub type ZoomCallback = @fn(f32);
->>>>>>> 96731e97
 
 /// Methods for an abstract Application.
 pub trait ApplicationMethods {
